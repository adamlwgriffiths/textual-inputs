--- conflicted
+++ resolved
@@ -24,10 +24,11 @@
 CONSOLE = Console()
 
 
-def get_syntax(code, syntax):
-    syntax = Syntax(code, syntax)
+def get_syntax(code: str, syntax: str) -> str:
+    """Produces highlighted text based on the syntax"""
+    syntax_obj = Syntax(code, syntax)
     with CONSOLE.capture() as capture:
-        CONSOLE.print(syntax)
+        CONSOLE.print(syntax_obj)
     return capture.get()
 
 
@@ -45,6 +46,7 @@
             of the widget's border.
         password (bool, optional): Defaults to False. Hides the text
             input, replacing it with bullets.
+        syntax (Optional[str]): the name of the language for syntax highlighting.
 
     Attributes:
         value (str): the value of the text field
@@ -100,23 +102,17 @@
         placeholder: str = "",
         title: str = "",
         password: bool = False,
-<<<<<<< HEAD
         syntax: Optional[str] = None,
         **kwargs: Any,
-=======
->>>>>>> 48b20f19
     ) -> None:
         super().__init__(name)
         self.value = value
         self.placeholder = placeholder
         self.title = title
         self.has_password = password
-<<<<<<< HEAD
         self.syntax = syntax
-=======
         self._on_change_message_class = InputOnChange
         self._on_focus_message_class = InputOnFocus
->>>>>>> 48b20f19
         self._cursor_position = len(self.value)
 
     def __rich_repr__(self):
