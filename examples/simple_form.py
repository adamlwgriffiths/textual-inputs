--- conflicted
+++ resolved
@@ -75,7 +75,7 @@
 
     def __init__(self, **kwargs) -> None:
         super().__init__(**kwargs)
-        self.tab_index = ["username", "password", "age"]
+        self.tab_index = ["username", "password", "age", "code"]
 
     async def on_load(self) -> None:
         await self.bind("q", "quit", "Quit")
@@ -108,17 +108,16 @@
             placeholder="enter your age...",
             title="Age",
         )
-<<<<<<< HEAD
+        self.age.on_change_handler_name = "handle_age_on_change"
+        
         self.code = TextInput(
             name="code",
             placeholder="enter some python code...",
             title="Code",
             syntax="python",
         )
-=======
-        self.age.on_change_handler_name = "handle_age_on_change"
+        self.code.on_change_handler_name = "handle_code_on_change"
 
->>>>>>> 48b20f19
         self.output = Static(
             renderable=Panel(
                 "", title="Report", border_style="blue", box=rich.box.SQUARE
